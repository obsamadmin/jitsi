/**
 * Jitsi provider module for Web Conferencing. This script will be used to add a
 * provider to Web Conferencing module and then handle calls for portal
 * user/groups.
 */
(function($, webConferencing, callButton, admin) {
  "use strict";
  var globalWebConferencing = typeof eXo != "undefined" && eXo && eXo.webConferencing ? eXo.webConferencing : null;
  // Use webConferencing from global eXo namespace (for non AMD uses).
  // This can be actual when running the script outside the portal page - e.g.
  // on a custom call page.
  if (!webConferencing && globalWebConferencing) {
    webConferencing = globalWebConferencing;
  }

  if (webConferencing) {

    // Start with default logger, later in configure() we'll get it for the
    // provider.
    // We know it's jitsi here.
    var log = webConferencing.getLog("jitsi");

    /**
     * An object that implements Web Conferencing SPI contract for a call
     * provider.
     */
    function JitsiProvider() {

      const GUEST_TYPE = "guest";
      const GUEST_EXPIRATION_MS = 1000 * 60 * 4; // 4 hrs

      const CALL_URL_PATH = "/jitsi/meet/";

      var self = this;
      var settings;

      /**
       * Jitsi supports generating URLs for calls.
       */
      this.linkSupported = true;

      /**
       * Jitsi supports group calls.
       */
      this.groupSupported = true;

      /**
       * MUST return a call type name. If several types supported, this one is
       * assumed as major one and it will be used for referring this connector
       * in getProvider() and similar methods. This type also should listed in
       * getSupportedTypes(). Call type is the same as used in user profile.
       */
      this.getType = function() {
        if (settings) {
          return settings.type;
        }
      };

      /**
       * MUST return all call types supported by a connector.
       */
      this.getSupportedTypes = function() {
        if (settings) {
          return settings.supportedTypes;
        }
      };

      /**
       * MUST return human-readable title of a connector.
       */
      this.getTitle = function() {
        if (settings) {
          return settings.title;
        }
      };

      this.getConfiguration = function() {
        if (settings) {
          return settings.configuration;
        }
      };

      var postSettings = function(settings) {
        var request = $.ajax({
          async : true,
          type : "POST",
          url : "/portal/rest/jitsiadmin/webconferencing/settings",
          contentType: "application/json",
          dataType: "json",
          data : JSON.stringify(settings)
        });
        return webConferencing.initRequest(request);
      };

      /**
       * Request a status of Jitsi Call App
       */
      var getCallAppStatus = function() {
        var request = $.ajax({
          async : true,
          type : "GET",
          url : "/jitsi"
        });
        return webConferencing.initRequest(request);
      };

      /**
       * Returns call members
       */
      var getCallMembers = function(currentUser, target) {
        var callMembers = [];
        if (target.group) {
          // If target is a group: go through its members (this will
          // work for both space and chat room)
          for (var uname in target.members) {
            if (target.members.hasOwnProperty(uname)) {
              var u = target.members[uname];
              callMembers.push(u);
            }
          }
        } else {
          // Otherwise it's 1:1 call
          callMembers.push(currentUser);
          callMembers.push(target);
        }
        return callMembers;
      };

      var groupCallId = function(context) {
        let callId;
        if (context.isSpaceEvent && context.spaceId) {
          // Space events
          callId = "g_" + context.spaceId + "-" + uuidv4().replaceAll("-", "");
        } else {
          // We support spaces and chat rooms in group calls
          // TODO use roomId for chat room - they are unique
          callId = "g_" + (context.isSpace ? context.spaceId : context.roomName);
        }
        // Transliterate callId
        return window.slugify(callId);
      };

      var userCallId = function(currentUser, targetUser) {
        // Sort call members to have always the same ID for two
        // parts independently on who started the call
        var callMembersAsc = getCallMembers(currentUser, targetUser).map(function(member) {
          return member.id;
        }).slice();
        callMembersAsc.sort();
        // Transliterate callId
        return window.slugify("p_" + callMembersAsc.join("-"));
      };

      /**
       * Creates callId for given context and target. Method for internal use when the target (details of the context) already fetched.
       */
      var getCallId = function(context, target) {
        if (context.isGroup) {
          return groupCallId(context);
        } else {
          return userCallId(context.currentUser, target);
        }
      };

      /**
       * Creates call ID for given context.
       */
      this.getCallId = function(context) {
        var process = $.Deferred();
        if (context.isGroup) {
          // group call ID
          process.resolve(groupCallId(context));
        } else {
          // 1-1 call ID (it requires fetching target details)
          if (context && context.details) {
            context.details().then(target => {
              process.resolve(userCallId(context.currentUser, target));
            }).catch(err => {
              process.reject(err);
            });
          } else {
            process.reject("Cannot create call ID for context without details() method");
          }
        }
        return process.promise();
      };

      /**
       * Returns call URL (link).
       */
      var getCallUrl = function(callId) {
        return window.location.protocol + "//" + window.location.host + CALL_URL_PATH + callId;
      };
      this.getCallUrl = getCallUrl;

      /**
       * Find call ID from a call URL (link).
       */
      var findCallId = function(url) {
        const meetBase = url.indexOf(CALL_URL_PATH);
        if (meetBase >= 0) {
          const idFrom = meetBase + CALL_URL_PATH.length;
          const qStart = url.indexOf("?", idFrom);
          if (qStart > 0) {
            return url.substring(idFrom, qStart);
          } else {
            return url.substring(idFrom);
          }
        }
        return null;
      };
      this.findCallId = findCallId;

      /**
       * Creates a new call, returns promise with call object when resolved.
       */
      var createCall = function(callId, currentUser, target) {
        var participantsIds = getCallMembers(currentUser, target).map(function(member) {
          return member.id;
        }).join(";");
        // OK, this call not found - start a new one,
        var callInfo = {
          // for group calls an owner is a group entity
          // (space or room), otherwise it's 1:1 and who
          // started is an owner
          owner: target.group ? target.id : currentUser.id,
          // ownerType can be 'user' for 1:1 calls, 'space'
          // for group call in space, 'chat_room' for group
          // call in Chat room
          ownerType: target.type, // use target type
          provider: self.getType(),
          // tagret's title is a group or user full name
          title: target.title,
          participants: participantsIds // string build from array separated by ';'
        };
        return webConferencing.addCall(callId, callInfo);
      };

      var callWindowName = function(callId) {
        // Window name should be without spaces according Mozilla!
        return self.getType() + "-" + callId;
      };

      /**
       * Read a call from the backend storage by an ID. 
       * Additionally check to keep the backend with calls clean of phantom guests - 
       * those who was in the call in the past and stuck for unknown reasons and doesn't let the call to stop.
       */
      var getCall = function(callId, currentUserId) {
        const callProcess = $.Deferred();
        webConferencing.getCall(callId).then(call => {
          // TODO check does call contain only guests and stop it (guests should be removed) if it's older of 3hrs
          const now = Date.now();
          const lastAccess = new Date(call.lastDate).getTime();
<<<<<<< HEAD
          if (now - lastAccess > GUEST_EXPIRATION_MS
              && call.participants.filter(p => p.state === "joined" && p.type !== GUEST_TYPE).length === 0
=======
          if (now - lastAccess > GUEST_EXPIRATION_MS 
              && call.participants.filter(p => p.state === "joined" && p.type !== GUEST_TYPE).length === 0 
>>>>>>> fe7abd9a
              && call.participants.filter(p => p.state !== "leaved" && p.type === GUEST_TYPE).length > 0) {
            log.debug("Call assumed as expired for guests: " + callId + ", now: " + now + ", date: " + JSON.stringify(call.lastDate));
            webConferencing.updateCall(callId, "stopped").then(call => {
              log.info("Call forsed to stopped (it contains only guests): " + callId + " by " + currentUserId);
              callProcess.resolve(call); // resolve with a freshly stopped call (parties should all leaved and no guests)
            }).catch(err => {
              log.warn("Failed force call to stop (it contains only guests): " + callId, err);
              // Indeed we assume this not as an error and lt it to run.
              callProcess.resolve(call);
            });
          } else {
            callProcess.resolve(call);
          }
        }).catch(err => {
          callProcess.reject(err);
        });
        return callProcess.promise();
      };

      /**
       * Read the call state by given call ID and context
       */
      var getCallState = function(callId, context) {
        const process = $.Deferred();
        getCall(callId, context.currentUser.id).then(call => {
          let user;
          if (call.state === "started") {
            for (const participant of call.participants) {
              if (participant.id === context.currentUser.id) {
                user = participant;
                break;
              }
            }
          }
          if (user) {
            process.resolve(user.state);
          } else {
            process.resolve(call.state);
          }
        }).catch(err => {
          if (err) {
            if (err.code === "NOT_FOUND_ERROR") {
              // Note: if call not found it's (normal for 1-1 calls or groups where no call was run before - we treat it as stopped
              process.resolve("stopped");
            } else {
              process.reject(err);
              log.error("Failed to get call info: " + callId, err);
              webConferencing.showError("Getting call error", webConferencing.errorText(err));
            }
          } else {
            process.reject();
            log.error("Failed to get call info: " + callId);
            webConferencing.showError("Getting call error", "Error read call information from the server");
          }
        });
        return process.promise();
      }

      /**
       * Start a call in given context and its target details. 
       */
      var startCall = function(context, target) {
        const callProcess = $.Deferred();
        const callId = getCallId(context, target);
        // Open the call window before async requests to avoid browser blocker, then we'll update it with a right URL
        const callWindow = webConferencing.showCallWindow("", callWindowName(callId));
        getCallAppStatus().then(res => {
          if (res.status === "active") {
            getCall(callId, context.currentUser.id).then(call => {
              // We need wait for participants update (in case of a room)
              const process = $.Deferred();
              if (context.isRoom && (call.state === "stopped" || call.participants.length == 0)) {
                // Chat room needs members sync to send notifications for call start
                // If room call stopped or empty we update all parties in it to sync members 
                const participants = Object.values(target.members).map(member => {
                  return member.id;
                });
<<<<<<< HEAD
                webConferencing.updateParticipants(callId, participants).then(call => process.resolve(call)).catch(err => {
=======
                webConferencing.updateParticipants(callId, participants).then(call => process.resolve(call)).catch(err => { 
>>>>>>> fe7abd9a
                  callProcess.reject("Failed to update call participants: " + webConferencing.errorText(err));
                });
              } else {
                process.resolve(call);
              }
              process.then(call => {
                if (!call.state && call.participants.length == 0) {
                  // If state is null/undefined and no participants in it, then it's a call created but never used.
                  // Special case for wrongly sticking calls, we need treat it as not found call and create a new one
                  // Backend side will care about DB consistency and replace that wrong call by an one with right participants and state.
                  createCall(callId, context.currentUser, target).then(call => {
                    log.info("Call recreated: " + callId);
                    callProcess.resolve(call);
                  }).catch(err => {
                    log.error("Failed to recreate a call: " + callId, err);
                    callProcess.reject("Failed to create a call: " + webConferencing.errorText(err));
                  });
                } else if (call.state === "stopped") {
                  // Start the call explicitly if it is in stopped state or state undefined/null.
                  // This way we will inform all parties about the call start.
                  log.info("Call exists but stopped. Starting call: " + callId);
                  webConferencing.updateCall(callId, "started").then(call => {
                    log.info("Call started: " + callId + " by " + context.currentUser.id);
                    callProcess.resolve(call);
                  }).catch(err => {
                    log.error("Failed to start a call: " + callId, err);
                    callProcess.reject("Failed to start a call: " + webConferencing.errorText(err));
                  });
                } else {
                  // otherwise, call already running and no need to send notification to its parties
                  log.info("Call already running. Joining call: " + callId);
                  callProcess.resolve(call);
                }
              });
            }).catch(err => {
              if (err) {
                if (err.code == "NOT_FOUND_ERROR") {
                  createCall(callId, context.currentUser, target).then(call => {
                    log.info("Call created: " + callId);
                    callProcess.resolve(call);
                  }).catch(err => {
                    log.error("Failed to create a call: " + callId, err);
                    callProcess.reject("Failed to create a call: " + webConferencing.errorText(err));
                  });
                } else {
                  log.error("Failed to get call info: " + callId, err);
                  callProcess.reject("Failed to join a call: " + webConferencing.errorText(err));
                }
              } else {
                log.error("Failed to get call info: " + callId, err);
                callProcess.reject("Failed to get call info: error reading call information from the server");
              }
            });
          } else {
            callProcess.reject("The Call App is not active");
          }
        }).catch(err => {
<<<<<<< HEAD
          callProcess.reject("The Call App is temporary unavailable: " + webConferencing.errorText(err));
=======
          callProcess.reject("The Call App is temporary unavailable (" + webConferencing.errorText(err) + ")");
>>>>>>> fe7abd9a
        });

        // We wait for call readiness and invoke start it in the
        // popup window
        callProcess.then(call => {
          const callUrl = getCallUrl(callId);
          if (callWindow.location.href !== callUrl) {
            callWindow.location = callUrl;
            callWindow.document.title = call.title; // TODO was target.title
          }
        }).catch(err => {
          callWindow.close();
          setTimeout(() => {
            webConferencing.showError("Cannot start a call", err); // TODO i18n
          }, 50);
        });
      };

      /**
       * Build a Call button and call invoked by it. 
       * Web Conferencing core provides a context object
       * where following information can be found: - currentUser - username of
       * an user that will run the call - userId - if found, it's 1:1 call
       * context, it's an username of another participant for the call - spaceId -
       * if found, it's space call, it contains a space's pretty name - roomId -
       * if found, it's eXo Chat room call, it contains a room (target) id (e.g.
       * team-we3o23o12eldm) - roomTitle - if roomId found, then roomTitle will
       * contain a human readable title - roomName - if roomId found, then
       * roomName will contain a no-space name of the room for use with Chat
       * APIs or to build connector URLs where need refer a room by its name (in
       * addition to the ID). NOTE: in case of space room, the name will contain
       * the space's pretty name prefixed with 'space-' text. - isGroup - if
       * true, it's a group call, false then 1-one-1 - details - it's
       * asynchronous function to call, it returns jQuery promise which when
       * resolved (done) will provide an object with call information. In
       * general it is a serialized to JSON Java class, extended from
       * IdentityInfo - consult related classes for full set of available bean
       * fields.
       * 
       * This method returns a promise. When it resolved (done) it should
       * offer a Vue object of a button(s) container. When rejected
       * (failed), it returns an error description text (it may be shown
       * directly to an user), the connector will not be added to the call
       * button and user will not see it.
       */
      this.callButton = function(context, buttonType) {
        var button = $.Deferred();
        if (settings && context && context.currentUser) {
          context.details().then(target => {
            if (!buttonType || buttonType === "vue") {
              const callId = getCallId(context, target);
              const callSettings = {};
              callSettings.target = target;
              callSettings.callId = callId;
              callSettings.context = context;
              callSettings.provider = self;
              callSettings.onCallOpen = () => {
                startCall(context, target);
              };
              callButton.init(callSettings).then(comp => {
                getCallState(callId, context).then(callState => {
                  // set initial state of the bytton
                  callButton.updateCallState(callId, callState);
                });
                // Resolve with our button - return Vue object here, so it
                // will be appended to Call Button UI in the Platform
                button.resolve(comp);
              });
            } else {
              const message = "Button type not supported: " + buttonType;
              log.error(message);
              button.reject(message);
            }
          }).catch(err => {
            // On error, we don't show the button for this context
            if (err && err.code == "NOT_FOUND_ERROR") {
              // If target not found, for any reason, we don't need tell it's an
              // error - just no button for the target
              button.reject(err.message);
            } else {
              // For other failures we seems met an error (server or network)
              // and send it as a second parameter,
              // thus the core add-on will be able recognize it and do
              // accordingly (at least log to server log)
              var msg = "Error getting context details";
              log.error(msg, err);
              button.reject(msg, err);
            }
          });
        } else {
          // If not initialized, we don't show the button for this context
          var msg = "Not configured or empty context";
          log.error(msg);
          button.reject(msg);
        }
        // Return a promise, when resolved it will be used by Web Conferencing
        // core to add a button to a required places
        return button.promise();
      };

      /**
       * Returns invite link.
       */
      this.getInviteLink = function(call) {
        return getCallUrl(call.id) + "?inviteId=" + call.inviteId;
      };

      /**
       * Init Jitsi provider, it will be called by Web Conferencing
       * core on addProvider() method. It is assumed that the connector will
       * initialize internals depending on the given context.
       */
      this.init = function(context) {
        var process = $.Deferred();
        // We want initialize call buttons and incoming calls dialog only for
        // portal pages (including Chat, but don't do the work on call pages, e.g. don't ring the call.
        // The settings.isCallPage will be set by a call page only - check it to detect call pages.
        if (eXo && eXo.env && eXo.env.portal && settings && !settings.isCallApp) {
          var currentUserId = webConferencing.getUser().id;
          // Subscribe to user updates (incoming calls will be notified here)
          webConferencing.onUserUpdate(currentUserId, update => {
            // This connector cares only about own provider events
            if (update.providerType == self.getType()) {
              var callId = update.callId;
              if (update.eventType == "call_state") {
                // A call state changed (can be 'started', 'stopped', 'paused'
                // (not used for the moment)
                // rely on logic implemented in callButton() here: group call ID
                // starts with 'g/'
                var isGroup = callId.startsWith("g_");
                callButton.updateCallState(callId, update.callState);
                log.trace(">>> User call state updated: " + JSON.stringify(update));
                if (update.callState == "started") {
                  // When call started it means we have an incoming call for
                  // this particular user
                  log.info("Incoming call: " + callId);
                  // Get call details by ID
                  getCall(callId, currentUserId).then(call => {
                    var callerId = call.owner.id;
                    var callerLink = call.owner.profileLink;
                    var callerAvatar = call.owner.avatarLink;
                    const styledOwnerTitle = call.owner.title.bold();
                    var callerMessage = !isGroup ? styledOwnerTitle + " started a Meeting with you." : "A meeting has started in the room " + styledOwnerTitle;
                    call.title = call.owner.title; // for callee the call
                    // Check if current user not already in the call (joined)
                    let canJoinCall = true;
                    for (const part of call.participants) {
                      if (part.id == currentUserId && part.state == "joined") {
                        canJoinCall = false;
                        break;
                      }
                    }
                    if (canJoinCall) {
                      // User can join the call.
                      // Get current user status, we need this to figure out a need of playing ringtone
                      // we'll do for users with status 'Available' or 'Away',
                      // but ones with 'Do Not Disturb' will not hear an incoming ring.
                      webConferencing.getUserStatus(currentUserId).then(user => {
                        // Build a call popover
                        // We use the popover promise to finish initialization on its progress state, on
                        // resolved (done) to act on accepted call and on rejected (fail) on declined call.
                        let playRingtone = !user || user.status == "available" || user.status == "away";
                        callButton.initCallPopup(callId, callerId, callerLink, callerAvatar, callerMessage, playRingtone).then(popup => {
                          popup.onAccepted(() => {
                            log.info("Call accepted: " + callId + " by user: " + currentUserId);
                            const callUrl = getCallUrl(callId);
                            const callWindow = webConferencing.showCallWindow(callUrl, callWindowName(callId));
                            callWindow.document.title = call.title;
                          });
                          popup.onRejected(() => {
                            log.trace("<<< User declined just " + update.callState + " call " + callId);
                            if (isGroup) {
                              // We need inform other windows of the user in the browser to close popups in them
                              webConferencing.updateCall(callId, "leaved").then(() => {
                                log.info("Call declined: " + callId + " by user " + currentUserId);
                              });
                            } else {
                              if (update.callState !== "stopped" && update.callState !== "joined") {
                                // Delete the call if it is not group one, not already stopped and wasn't joined -
                                // a group call will be deleted automatically when last party leave it.
                                webConferencing.deleteCall(callId).then(() => {
                                  log.info("Call deleted: " + callId + " by user " + currentUserId);
                                }).catch(err => {
                                  if (err && (err.code === "NOT_FOUND_ERROR")) {
                                    // already deleted
                                    log.trace("<< Call not found " + callId);
                                  } else {
                                    log.error("Failed to stop call: " + callId, err);
                                    webConferencing.showError("Error stopping call", webConferencing.errorText(err));
                                  }
                                });
                              }
                            }
                          });
                        }).catch(err => {
                          log.error("Error openning call popup for " + callId, err);
                          webConferencing.showError("Filed to open incoming call popup", webConferencing.errorText(err));
                        });
                      }).catch(err => {
                        log.error("Failed to get user status: " + currentUserId, err);
                        if (err) {
                          webConferencing.showError("Incoming call error", webConferencing.errorText(err));
                        } else {
                          webConferencing.showError("Incoming call error", "Error read user status information from the server");
                        }
                      });
                    } else {
                      log.trace("User already in the started call: " + currentUserId + " call: " + callId);
                    }
                  }).catch(err => {
                    log.error("Failed to get call info: " + callId, err);
                    if (err) {
                      webConferencing.showError("Incoming call error", webConferencing.errorText(err));
                    } else {
                      webConferencing.showError("Incoming call error", "Error read call information from the server");
                    }
                  });
                } else if (update.callState == "stopped") {
                  log.info("Call stopped remotelly: " + callId);
                  // Hide call popover for this call, if any callWindow
                  callButton.closeCallPopup(callId);
                }
              } else if (update.eventType == "call_joined") {
                log.debug("User call joined: " + update.callId + ", participant: " + update.part.id);
                // If user has incoming popup open for this call (in several
                // user's windows/clients), then close it
                if (currentUserId == update.part.id) {
                  callButton.updateCallState(callId, "joined");
                  callButton.closeCallPopup(callId);
                }
              } else if (update.eventType == "call_leaved") {
                log.debug("User call leaved: " + update.callId + ", participant: " + update.part.id);
                if (currentUserId === update.part.id) {
                  callButton.updateCallState(callId, "leaved");
                  callButton.closeCallPopup(callId);
                }
              } else {
                log.debug("Unexpected user update: " + JSON.stringify(update));
              }
            } // it's other provider type - skip it
          }, err => {
            log.error("Failed to listen on user updates", err);
          });
        }
        process.resolve();
        return process.promise();
      };

      /**
       * OPTIONAL method. If implemented, it will cause showing a settings
       * button in Web Conferencing Administration page and when button clicked
       * this method will be invoked. In this method you can show a popup to an
       * admin user with provider specific settings.
       */
      this.showSettings = function() {
        // Deep copy of the settings.configuration as a working copy for the form
        const config = $.extend(true, {}, settings.configuration);
        function show() {
          const adminSettings = {
            configuration: config,
            searchUrl: "/portal/rest/identity/search"
          };
          admin.showSettings(adminSettings).then(newConfig => {
            if (newConfig) {
              // Save settings (logEnabled)
              postSettings(newConfig).then(savedSettings => {
                settings.configuration.logEnabled = savedSettings.logEnabled;
              }).catch(err => {
                log.showError("Failed to save provider settings (logEnabled)", err);//message("jitsi.admin.errorSavingSettings")
              });
              // Save provider's new permissions:
              const permissions = [];
              newConfig.permissions.forEach(permission => {
                if (permission.id) {
                  permissions.push(permission.id);
                }
              });
              webConferencing.postProviderPermissions(settings.type, permissions.join(" ")).catch(err => {
                log.error("Failed to save provider permissions", err);
              });
            } // otherwise, it's canceled or closed dialog - do nothing
          });
        }
        if (!config.permissions) {
          webConferencing.getProviderPermissions(settings.type).then(permissions => {
            config.permissions = permissions;
            show();
          }).catch(err => {
            log.showError("Failed to read provider permissions", err);
          });
        } else {
          show();
        }
      };

<<<<<<< HEAD
      // ****** Custom methods required by the connector itself or dependent on it modules ******
=======
>>>>>>> fe7abd9a
      /**
       * Set connector settings from the server-side. Will be called by script
       * of JitsiPortlet class.
       */
      this.configure = function(newSettings) {
        settings = newSettings;
      };
    };

    var provider = new JitsiProvider();

    // Add Jitsi provider into webConferencing object of global eXo namespace (for non AMD uses)
    if (globalWebConferencing) {
      globalWebConferencing.jitsi = provider;
    } else {
      log.warn("eXo.webConferencing not defined");
    }

    log.trace("< Loaded at " + location.origin + location.pathname);
    return provider;
  } else {
    window.console &&
      window.console.log("WARN: webConferencing not given and eXo.webConferencing not defined. Jitsi provider registration skipped.");
  }
})($, webConferencing, callButton, admin);<|MERGE_RESOLUTION|>--- conflicted
+++ resolved
@@ -252,13 +252,9 @@
           // TODO check does call contain only guests and stop it (guests should be removed) if it's older of 3hrs
           const now = Date.now();
           const lastAccess = new Date(call.lastDate).getTime();
-<<<<<<< HEAD
           if (now - lastAccess > GUEST_EXPIRATION_MS
               && call.participants.filter(p => p.state === "joined" && p.type !== GUEST_TYPE).length === 0
-=======
-          if (now - lastAccess > GUEST_EXPIRATION_MS 
-              && call.participants.filter(p => p.state === "joined" && p.type !== GUEST_TYPE).length === 0 
->>>>>>> fe7abd9a
+
               && call.participants.filter(p => p.state !== "leaved" && p.type === GUEST_TYPE).length > 0) {
             log.debug("Call assumed as expired for guests: " + callId + ", now: " + now + ", date: " + JSON.stringify(call.lastDate));
             webConferencing.updateCall(callId, "stopped").then(call => {
@@ -336,11 +332,7 @@
                 const participants = Object.values(target.members).map(member => {
                   return member.id;
                 });
-<<<<<<< HEAD
                 webConferencing.updateParticipants(callId, participants).then(call => process.resolve(call)).catch(err => {
-=======
-                webConferencing.updateParticipants(callId, participants).then(call => process.resolve(call)).catch(err => { 
->>>>>>> fe7abd9a
                   callProcess.reject("Failed to update call participants: " + webConferencing.errorText(err));
                 });
               } else {
@@ -398,11 +390,7 @@
             callProcess.reject("The Call App is not active");
           }
         }).catch(err => {
-<<<<<<< HEAD
-          callProcess.reject("The Call App is temporary unavailable: " + webConferencing.errorText(err));
-=======
           callProcess.reject("The Call App is temporary unavailable (" + webConferencing.errorText(err) + ")");
->>>>>>> fe7abd9a
         });
 
         // We wait for call readiness and invoke start it in the
@@ -698,10 +686,7 @@
         }
       };
 
-<<<<<<< HEAD
       // ****** Custom methods required by the connector itself or dependent on it modules ******
-=======
->>>>>>> fe7abd9a
       /**
        * Set connector settings from the server-side. Will be called by script
        * of JitsiPortlet class.
